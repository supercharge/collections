--- conflicted
+++ resolved
@@ -7,12 +7,8 @@
     "url": "https://github.com/supercharge/collections/issues"
   },
   "dependencies": {
-<<<<<<< HEAD
     "@supercharge/goodies": "~1.5.1",
-    "@supercharge/queue-datastructure": "~1.3.1"
-=======
     "@supercharge/queue-datastructure": "~2.1.0"
->>>>>>> bcb93c73
   },
   "devDependencies": {
     "@hapi/code": "~8.0.2",
