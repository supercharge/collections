--- conflicted
+++ resolved
@@ -10,13 +10,8 @@
     "@supercharge/queue-datastructure": "~1.1.1"
   },
   "devDependencies": {
-<<<<<<< HEAD
-    "@hapi/code": "~6.0.0",
+    "@hapi/code": "~7.0.0",
     "@hapi/lab": "~21.0.0",
-=======
-    "@hapi/code": "~7.0.0",
-    "@hapi/lab": "~20.4.0",
->>>>>>> 3a897465
     "eslint": "~6.5.1",
     "eslint-config-standard": "~14.1.0",
     "eslint-plugin-import": "~2.18.2",
