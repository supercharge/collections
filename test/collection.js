'use strict'

const Collect = require('..')
const Sinon = require('sinon')
const Lab = require('@hapi/lab')
const { expect } = require('@hapi/code')

const { describe, it } = (exports.lab = Lab.script())

const pause = ms => new Promise(resolve => setTimeout(resolve, ms))

describe('Chained Collection', () => {
  it('returns an empty array when used without data', async () => {
    expect(
      await Collect().all()
    ).to.equal([])
  })

  it('wraps the initial data in an array if not already array', async () => {
    expect(
      await Collect('Marcus').all()
    ).to.equal(['Marcus'])
  })

  it('processes a collection pipeline', async () => {
    const result = await Collect([1, 2, 3])
      .map(async item => item * 2)
      .filter(async item => item > 2)
      .all()

    expect(result).to.equal([4, 6])
  })

  it('chunk', async () => {
    expect(
      await Collect([1, 2, 3, 4, 5, 6, 7, 8])
        .chunk(3)
        .all()
    ).to.equal([[1, 2, 3], [4, 5, 6], [7, 8]])

    expect(
      await Collect([1, 2, 3, 4, 5, 6, 7, 8])
        .map(item => item * 10)
        .filter(item => item > 50)
        .chunk(2)
        .all()
    ).to.equal([[60, 70], [80]])
  })

  it('collapse', async () => {
    expect(
      await Collect([[1], [{}, 'Marcus', true], [22]])
        .collapse()
        .all()
    ).to.equal([1, {}, 'Marcus', true, 22])
  })

  it('compact', async () => {
    expect(
      await Collect([0, null, undefined, 1, false, 2, '', 3, NaN])
        .compact()
        .all()
    ).to.equal([1, 2, 3])
  })

  it('map', async () => {
    const start = Date.now()

    expect(
      await Collect([1, 2, 3])
        .map(async item => {
          await pause(50)

          return item * 10
        })
        .all()
    ).to.equal([10, 20, 30])

    const elapsed = Date.now() - start
    expect(elapsed < 100).to.be.true() // map should run in parallel
  })

  it('mapSeries', async () => {
    const start = Date.now()

    expect(
      await Collect([1, 2, 3])
        .mapSeries(async item => {
          await pause(50)

          return item * 10
        })
        .all()
    ).to.equal([10, 20, 30])

    const elapsed = Date.now() - start
    expect(elapsed > 100 && elapsed < 200).to.be.true() // functions should run in sequence
  })

  it('flatMap', async () => {
    const start = Date.now()

    expect(
      await Collect([1, 2, 3])
        .flatMap(async item => {
          await pause(50)

          return [item, item]
        })
        .all()
    ).to.equal([1, 1, 2, 2, 3, 3])

    const elapsed = Date.now() - start
    expect(elapsed < 100).to.be.true() // map should run in parallel
  })

  it('filter', async () => {
    const start = Date.now()

    expect(
      await Collect([1, 2, 3]).filter(async (item) => {
        await pause(50)

        return item > 1
      }).all()
    ).to.equal([2, 3])

    const elapsed = Date.now() - start
    expect(elapsed < 80).to.be.true()
  })

  it('filterSeries', async () => {
    const start = Date.now()

    expect(
      await Collect([1, 2, 3])
        .filterSeries(async (item) => {
          await pause(50)

          return item > 1
        })
        .all()
    ).to.equal([2, 3])

    const elapsed = Date.now() - start
    expect(elapsed >= 150 && elapsed < 200).to.be.true() // filter should run in sequence
  })

  it('reject', async () => {
    const start = Date.now()

    expect(
      await Collect([1, 2, 3, 4, 5])
        .reject(async (item) => {
          await pause(50)

          return item % 2 === 1 // remove all odds
        })
        .all()
    ).to.equal([2, 4])

    const elapsed = Date.now() - start
    expect(elapsed < 100).to.be.true()
  })

  it('rejectSeries', async () => {
    const start = Date.now()

    expect(
      await Collect([1, 2, 3])
        .rejectSeries(async (item) => {
          await pause(50)

          return item % 2 === 0 // remove all evens
        })
        .all()
    ).to.equal([1, 3])

    const elapsed = Date.now() - start
    expect(elapsed >= 150 && elapsed < 200).to.be.true() // reject should run in sequence
  })

  it('reduce', async () => {
    expect(
      await Collect([1, 2, 3]).reduce(async (carry, item) => {
        await pause(50)

        return carry + item
      }, 0)
    ).to.equal(6)
  })

  it('reduceRight', async () => {
    expect(
      await Collect([1, 2, 3, 4, 5]).reduceRight(async (carry, item) => {
        await pause(50)

        return `${carry}${item}`
      }, '')
    ).to.equal('54321')

    expect(
      await Collect([1, 2, 3, 4, 5]).reduceRight(async (carry, item) => {
        await pause(50)

        return carry.concat(item)
      }, [])
    ).to.equal([5, 4, 3, 2, 1])
  })

  it('find', async () => {
    const start = Date.now()

    expect(
      await Collect([1, 2, 3]).find(item => item === 2)
    ).to.equal(2)

    const elapsed = Date.now() - start
    expect(elapsed < 100).to.be.true()

    expect(
      await Collect([1, 2, 3]).find(item => item === 10)
    ).to.be.undefined()
  })

  it('findSeries', async () => {
    const start = Date.now()

    expect(
      await Collect([1, 2, 3]).findSeries(async item => {
        await pause(50)
        return item === 2
      })
    ).to.equal(2)

    const elapsed = Date.now() - start
    expect(elapsed >= 150 && elapsed < 200).to.be.true() // find should run in sequence

    expect(
      await Collect([1, 2, 3]).find(item => item === 10)
    ).to.be.undefined()
  })

  it('every', async () => {
    const start = Date.now()

    expect(
      await Collect([1, 2, 3]).every(item => item === 2)
    ).to.be.false()

    const elapsed = Date.now() - start
    expect(elapsed < 100).to.be.true()

    expect(
      await Collect([1, 2, 3]).every(item => item < 10)
    ).to.be.true()
  })

  it('size', async () => {
    expect(
      await Collect([1, 2, 3]).size()
    ).to.equal(3)

    expect(
      await Collect([]).size()
    ).to.equal(0)
  })

  it('slice', async () => {
    const collection1 = await Collect([1, 2, 3, 4, 5, 6])
    const chunk1 = await collection1.slice(3).all()
    expect(await collection1.all()).to.equal([1, 2, 3, 4, 5, 6])
    expect(chunk1).to.equal([4, 5, 6])

    const collection2 = await Collect([1, 2, 3, 4, 5, 6])
    const chunk2 = await collection2.slice(3, 2).all()
    expect(await collection2.all()).to.equal([1, 2, 3, 4, 5, 6])
    expect(chunk2).to.equal([4, 5])
  })

  it('splice', async () => {
    const collection1 = Collect([1, 2, 3, 4, 5])
    const chunk1 = await collection1.splice(2)
    expect(await collection1.all()).to.equal([1, 2])
    expect(await chunk1.all()).to.equal([3, 4, 5])

    // splice with start and limit
    const collection2 = Collect([1, 2, 3, 4, 5])
    const chunk2 = collection2.splice(2, 2)
    expect(await collection2.all()).to.equal([1, 2, 5])
    expect(await chunk2.all()).to.equal([3, 4])

    // inserts items
    const collection3 = Collect([1, 2, 3, 4, 5])
    const chunk3 = collection3.splice(2, 2, 8, 9)
    expect(await collection3.all()).to.equal([1, 2, 8, 9, 5])
    expect(await chunk3.all()).to.equal([3, 4])

    // inserts items from an array
    const collection4 = Collect([1, 2, 3, 4, 5])
    const chunk4 = collection4.splice(2, 2, [10, 11])
    expect(await collection4.all()).to.equal([1, 2, 10, 11, 5])
    expect(await chunk4.all()).to.equal([3, 4])

    // takes more items than available
    const collection5 = Collect([1, 2, 3, 4, 5])
    const chunk5 = collection5.splice(2, 10)
    expect(await collection5.all()).to.equal([1, 2])
    expect(await chunk5.all()).to.equal([3, 4, 5])

    // keeps order of collection pipeline
    const collection6 = Collect([1, 2, 3, 4, 5]).map(item => item * 10).filter(item => item > 10)
    const chunk6 = collection6.splice(0, 1)
    expect(await collection6.all()).to.equal([30, 40, 50])
    expect(await chunk6.all()).to.equal([20])
  })

  it('some', async () => {
    const start = Date.now()

    expect(
      await Collect([1, 2, 3]).some(item => item > 5)
    ).to.be.false()

    const elapsed = Date.now() - start
    expect(elapsed < 100).to.be.true()

    expect(
      await Collect([1, 2, 3]).some(item => item < 10)
    ).to.be.true()
  })

  it('forEach', async () => {
    const start = Date.now()

    await Collect([1, 2, 3, 4])
      .forEach(async item => {
        await pause(item * 10)
      })

    const elapsed = Date.now() - start
    expect(elapsed < 50).to.be.true()

    const callback = Sinon.spy()

    await Collect([1, 2, 3]).forEach(callback)

    expect(callback.called).to.be.true()
    expect(callback.calledWith(1)).to.be.true()
    expect(callback.calledWith(2)).to.be.true()
    expect(callback.calledWith(3)).to.be.true()
    expect(callback.calledWith(4)).to.be.false()
  })

  it('forEachSeries', async () => {
    const start = Date.now()

    await Collect([1, 2, 3, 4])
      .forEachSeries(async item => {
        await pause(item * 10)
      })

    const elapsed = Date.now() - start
    expect(elapsed >= 100 && elapsed < 150).to.be.true() // functions should run in sequence

    const callback = Sinon.spy()

    await Collect([1, 2, 3]).forEachSeries(callback)

    expect(callback.called).to.be.true()
    expect(callback.calledWith(1)).to.be.true()
    expect(callback.calledWith(2)).to.be.true()
    expect(callback.calledWith(3)).to.be.true()
  })

  it('isEmpty', async () => {
    expect(
      await Collect().isEmpty()
    ).to.be.true()

    expect(
      await Collect([1, 2, 3]).isEmpty()
    ).to.be.false()
  })

  it('isNotEmpty', async () => {
    expect(
      await Collect().isNotEmpty()
    ).to.be.false()

    expect(
      await Collect([1, 2, 3]).isNotEmpty()
    ).to.be.true()
  })

<<<<<<< HEAD
  it('collapse', async () => {
    expect(
      await Collect([[1], [{}, 'Marcus', true], [22]])
        .collapse()
        .all()
    ).to.equal([1, {}, 'Marcus', true, 22])
  })

  it('compact', async () => {
    expect(
      await Collect([0, null, undefined, 1, false, 2, '', 3, NaN])
        .compact()
        .all()
    ).to.equal([1, 2, 3])
  })

  it('unique', async () => {
    const items = [1, 2, 2, 1, 3, 4, 4]
    const collection = await Collect(items)
    const unique = collection.unique()

    expect(await unique.all()).to.equal([1, 2, 3, 4])
    expect(await collection.all()).to.equal(items)
  })

=======
>>>>>>> 71f0d159
  it('throws', async () => {
    const fn = () => { throw new Error() }

    expect(
      Collect([1, 2, 3]).forEach(fn)
    ).to.reject()
  })
})<|MERGE_RESOLUTION|>--- conflicted
+++ resolved
@@ -393,23 +393,6 @@
     ).to.be.true()
   })
 
-<<<<<<< HEAD
-  it('collapse', async () => {
-    expect(
-      await Collect([[1], [{}, 'Marcus', true], [22]])
-        .collapse()
-        .all()
-    ).to.equal([1, {}, 'Marcus', true, 22])
-  })
-
-  it('compact', async () => {
-    expect(
-      await Collect([0, null, undefined, 1, false, 2, '', 3, NaN])
-        .compact()
-        .all()
-    ).to.equal([1, 2, 3])
-  })
-
   it('unique', async () => {
     const items = [1, 2, 2, 1, 3, 4, 4]
     const collection = await Collect(items)
@@ -419,8 +402,6 @@
     expect(await collection.all()).to.equal(items)
   })
 
-=======
->>>>>>> 71f0d159
   it('throws', async () => {
     const fn = () => { throw new Error() }
 
