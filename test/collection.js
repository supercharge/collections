--- conflicted
+++ resolved
@@ -878,7 +878,6 @@
     expect(items).to.equal([1, 2, 3])
   })
 
-<<<<<<< HEAD
   it('tap', async () => {
     expect(
       await Collect([1, 2, 3])
@@ -895,7 +894,8 @@
         .filter(value => value > 4)
         .all()
     ).to.equal([6])
-=======
+  })
+
   it('hasDuplicates', async () => {
     expect(
       await Collect([1, 1, 2]).hasDuplicates()
@@ -904,6 +904,11 @@
     expect(
       await Collect([1, 2]).hasDuplicates()
     ).to.be.false()
->>>>>>> 42350ef0
+
+    expect(
+      await Collect([1, 1, 2])
+        .map(value => value * 2)
+        .hasDuplicates()
+    ).to.be.true()
   })
 })