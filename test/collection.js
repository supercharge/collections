'use strict'

const Collect = require('..')
const Sinon = require('sinon')
const Lab = require('@hapi/lab')
const { expect } = require('@hapi/code')

const { describe, it } = (exports.lab = Lab.script())

const pause = ms => new Promise(resolve => setTimeout(resolve, ms))

describe('Chained Collection', () => {
  it('returns an empty array when used without data', async () => {
    expect(
      await Collect().all()
    ).to.equal([])
  })

  it('wraps the initial data in an array if not already array', async () => {
    expect(
      await Collect('Marcus').all()
    ).to.equal(['Marcus'])
  })

  it('processes a collection pipeline', async () => {
    const result = await Collect([1, 2, 3])
      .map(async item => item * 2)
      .filter(async item => item > 2)
      .all()

    expect(result).to.equal([4, 6])
  })

  it('chunk', async () => {
    expect(
      await Collect([1, 2, 3, 4, 5, 6, 7, 8])
        .chunk(3)
        .all()
    ).to.equal([[1, 2, 3], [4, 5, 6], [7, 8]])

    expect(
      await Collect([1, 2, 3, 4, 5, 6, 7, 8])
        .map(item => item * 10)
        .filter(item => item > 50)
        .chunk(2)
        .all()
    ).to.equal([[60, 70], [80]])
  })

  it('collapse', async () => {
    expect(
      await Collect([[1], [{}, 'Marcus', true], [22]])
        .collapse()
        .all()
    ).to.equal([1, {}, 'Marcus', true, 22])
  })

  it('compact', async () => {
    expect(
      await Collect([0, null, undefined, 1, false, 2, '', 3, NaN])
        .compact()
        .all()
    ).to.equal([1, 2, 3])
  })

  it('map', async () => {
    const start = Date.now()

    expect(
      await Collect([1, 2, 3])
        .map(async item => {
          await pause(50)

          return item * 10
        })
        .all()
    ).to.equal([10, 20, 30])

    const elapsed = Date.now() - start
    expect(elapsed < 100).to.be.true() // map should run in parallel
  })

  it('mapSeries', async () => {
    const start = Date.now()

    expect(
      await Collect([1, 2, 3])
        .mapSeries(async item => {
          await pause(50)

          return item * 10
        })
        .all()
    ).to.equal([10, 20, 30])

    const elapsed = Date.now() - start
    expect(elapsed > 100 && elapsed < 200).to.be.true() // functions should run in sequence
  })

  it('flatMap', async () => {
    const start = Date.now()

    expect(
      await Collect([1, 2, 3])
        .flatMap(async item => {
          await pause(50)

          return [item, item]
        })
        .all()
    ).to.equal([1, 1, 2, 2, 3, 3])

    const elapsed = Date.now() - start
    expect(elapsed < 100).to.be.true() // map should run in parallel
  })

  it('filter', async () => {
    const start = Date.now()

    expect(
      await Collect([1, 2, 3]).filter(async (item) => {
        await pause(50)

        return item > 1
      }).all()
    ).to.equal([2, 3])

    const elapsed = Date.now() - start
    expect(elapsed < 80).to.be.true()
  })

  it('filterSeries', async () => {
    const start = Date.now()

    expect(
      await Collect([1, 2, 3])
        .filterSeries(async (item) => {
          await pause(50)

          return item > 1
        })
        .all()
    ).to.equal([2, 3])

    const elapsed = Date.now() - start
    expect(elapsed >= 150 && elapsed < 200).to.be.true() // filter should run in sequence
  })

  it('reject', async () => {
    const start = Date.now()

    expect(
      await Collect([1, 2, 3, 4, 5])
        .reject(async (item) => {
          await pause(50)

          return item % 2 === 1 // remove all odds
        })
        .all()
    ).to.equal([2, 4])

    const elapsed = Date.now() - start
    expect(elapsed < 100).to.be.true()
  })

  it('rejectSeries', async () => {
    const start = Date.now()

    expect(
      await Collect([1, 2, 3])
        .rejectSeries(async (item) => {
          await pause(50)

          return item % 2 === 0 // remove all evens
        })
        .all()
    ).to.equal([1, 3])

    const elapsed = Date.now() - start
    expect(elapsed >= 150 && elapsed < 200).to.be.true() // reject should run in sequence
  })

  it('reduce', async () => {
    expect(
      await Collect([1, 2, 3]).reduce(async (carry, item) => {
        await pause(50)

        return carry + item
      }, 0)
    ).to.equal(6)
  })

  it('reduceRight', async () => {
    expect(
      await Collect([1, 2, 3, 4, 5]).reduceRight(async (carry, item) => {
        await pause(50)

        return `${carry}${item}`
      }, '')
    ).to.equal('54321')

    expect(
      await Collect([1, 2, 3, 4, 5]).reduceRight(async (carry, item) => {
        await pause(50)

        return carry.concat(item)
      }, [])
    ).to.equal([5, 4, 3, 2, 1])
  })

  it('find', async () => {
    const start = Date.now()

    expect(
      await Collect([1, 2, 3]).find(item => item === 2)
    ).to.equal(2)

    const elapsed = Date.now() - start
    expect(elapsed < 100).to.be.true()

    expect(
      await Collect([1, 2, 3]).find(item => item === 10)
    ).to.be.undefined()
  })

  it('findSeries', async () => {
    const start = Date.now()

    expect(
      await Collect([1, 2, 3]).findSeries(async item => {
        await pause(50)
        return item === 2
      })
    ).to.equal(2)

    const elapsed = Date.now() - start
    expect(elapsed >= 150 && elapsed < 200).to.be.true() // find should run in sequence

    expect(
      await Collect([1, 2, 3]).find(item => item === 10)
    ).to.be.undefined()
  })

  it('every', async () => {
    const start = Date.now()

    expect(
      await Collect([1, 2, 3]).every(item => item === 2)
    ).to.be.false()

    const elapsed = Date.now() - start
    expect(elapsed < 100).to.be.true()

    expect(
      await Collect([1, 2, 3]).every(item => item < 10)
    ).to.be.true()
  })

  it('size', async () => {
    expect(
      await Collect([1, 2, 3]).size()
    ).to.equal(3)

    expect(
      await Collect([]).size()
    ).to.equal(0)
  })

  it('slice', async () => {
    const collection1 = await Collect([1, 2, 3, 4, 5, 6])
    const chunk1 = await collection1.slice(3).all()
    expect(await collection1.all()).to.equal([1, 2, 3, 4, 5, 6])
    expect(chunk1).to.equal([4, 5, 6])

    const collection2 = await Collect([1, 2, 3, 4, 5, 6])
    const chunk2 = await collection2.slice(3, 2).all()
    expect(await collection2.all()).to.equal([1, 2, 3, 4, 5, 6])
    expect(chunk2).to.equal([4, 5])
  })

  it('splice', async () => {
    const collection1 = Collect([1, 2, 3, 4, 5])
    const chunk1 = await collection1.splice(2)
    expect(await collection1.all()).to.equal([1, 2])
    expect(await chunk1.all()).to.equal([3, 4, 5])

    // splice with start and limit
    const collection2 = Collect([1, 2, 3, 4, 5])
    const chunk2 = collection2.splice(2, 2)
    expect(await collection2.all()).to.equal([1, 2, 5])
    expect(await chunk2.all()).to.equal([3, 4])

    // inserts items
    const collection3 = Collect([1, 2, 3, 4, 5])
    const chunk3 = collection3.splice(2, 2, 8, 9)
    expect(await collection3.all()).to.equal([1, 2, 8, 9, 5])
    expect(await chunk3.all()).to.equal([3, 4])

    // inserts items from an array
    const collection4 = Collect([1, 2, 3, 4, 5])
    const chunk4 = collection4.splice(2, 2, [10, 11])
    expect(await collection4.all()).to.equal([1, 2, 10, 11, 5])
    expect(await chunk4.all()).to.equal([3, 4])

    // takes more items than available
    const collection5 = Collect([1, 2, 3, 4, 5])
    const chunk5 = collection5.splice(2, 10)
    expect(await collection5.all()).to.equal([1, 2])
    expect(await chunk5.all()).to.equal([3, 4, 5])

    // keeps order of collection pipeline
    const collection6 = Collect([1, 2, 3, 4, 5]).map(item => item * 10).filter(item => item > 10)
    const chunk6 = collection6.splice(0, 1)
    expect(await collection6.all()).to.equal([30, 40, 50])
    expect(await chunk6.all()).to.equal([20])
  })

  it('some', async () => {
    const start = Date.now()

    expect(
      await Collect([1, 2, 3]).some(item => item > 5)
    ).to.be.false()

    const elapsed = Date.now() - start
    expect(elapsed < 100).to.be.true()

    expect(
      await Collect([1, 2, 3]).some(item => item < 10)
    ).to.be.true()
  })

  it('forEach', async () => {
    const start = Date.now()

    await Collect([1, 2, 3, 4])
      .forEach(async item => {
        await pause(item * 10)
      })

    const elapsed = Date.now() - start
    expect(elapsed < 50).to.be.true()

    const callback = Sinon.spy()

    await Collect([1, 2, 3]).forEach(callback)

    expect(callback.called).to.be.true()
    expect(callback.calledWith(1)).to.be.true()
    expect(callback.calledWith(2)).to.be.true()
    expect(callback.calledWith(3)).to.be.true()
    expect(callback.calledWith(4)).to.be.false()
  })

  it('forEachSeries', async () => {
    const start = Date.now()

    await Collect([1, 2, 3, 4])
      .forEachSeries(async item => {
        await pause(item * 10)
      })

    const elapsed = Date.now() - start
    expect(elapsed >= 100 && elapsed < 150).to.be.true() // functions should run in sequence

    const callback = Sinon.spy()

    await Collect([1, 2, 3]).forEachSeries(callback)

    expect(callback.called).to.be.true()
    expect(callback.calledWith(1)).to.be.true()
    expect(callback.calledWith(2)).to.be.true()
    expect(callback.calledWith(3)).to.be.true()
  })

  it('isEmpty', async () => {
    expect(
      await Collect().isEmpty()
    ).to.be.true()

    expect(
      await Collect([1, 2, 3]).isEmpty()
    ).to.be.false()
  })

  it('isNotEmpty', async () => {
    expect(
      await Collect().isNotEmpty()
    ).to.be.false()

    expect(
      await Collect([1, 2, 3]).isNotEmpty()
    ).to.be.true()
  })

<<<<<<< HEAD
  it('collapse', async () => {
    expect(
      await Collect([[1], [{}, 'Marcus', true], [22]])
        .collapse()
        .all()
    ).to.equal([1, {}, 'Marcus', true, 22])
  })

  it('compact', async () => {
    expect(
      await Collect([0, null, undefined, 1, false, 2, '', 3, NaN])
        .compact()
        .all()
    ).to.equal([1, 2, 3])
  })

  it('take', async () => {
    const items = [1, 2, 3, 4, 5, 6]
    const collection = await Collect(items)

    const firstTwo = collection.take(2)
    expect(await collection.all()).to.equal(items)
    expect(await firstTwo.all()).to.equal([1, 2])

    const lastTwo = collection.take(-2)
    expect(await collection.all()).to.equal(items)
    expect(await lastTwo.all()).to.equal([5, 6])
  })

  it('takeAndRemove', async () => {
    const collection = await Collect([1, 2, 3, 4, 5, 6])

    const firstTwo = collection.takeAndRemove(2)
    expect(await collection.all()).to.equal([3, 4, 5, 6])
    expect(await firstTwo.all()).to.equal([1, 2])

    console.log('--------------------------------')

    const collection2 = await Collect([1, 2, 3, 4, 5, 6])
    const lastTwo = collection2.takeAndRemove(-2)
    console.log(JSON.stringify(collection2))

    expect(await lastTwo.all()).to.equal([5, 6])
    expect(await collection.all()).to.equal([1, 2, 3, 4])
  })

=======
>>>>>>> d6b7e252
  it('unique', async () => {
    const items = [1, 2, 2, 1, 3, 4, 4]
    const collection = await Collect(items)
    const unique = collection.unique()

    expect(await unique.all()).to.equal([1, 2, 3, 4])
    expect(await collection.all()).to.equal(items)
  })

  it('throws', async () => {
    const fn = () => { throw new Error() }

    expect(
      Collect([1, 2, 3]).forEach(fn)
    ).to.reject()
  })
})<|MERGE_RESOLUTION|>--- conflicted
+++ resolved
@@ -393,23 +393,6 @@
     ).to.be.true()
   })
 
-<<<<<<< HEAD
-  it('collapse', async () => {
-    expect(
-      await Collect([[1], [{}, 'Marcus', true], [22]])
-        .collapse()
-        .all()
-    ).to.equal([1, {}, 'Marcus', true, 22])
-  })
-
-  it('compact', async () => {
-    expect(
-      await Collect([0, null, undefined, 1, false, 2, '', 3, NaN])
-        .compact()
-        .all()
-    ).to.equal([1, 2, 3])
-  })
-
   it('take', async () => {
     const items = [1, 2, 3, 4, 5, 6]
     const collection = await Collect(items)
@@ -425,23 +408,16 @@
 
   it('takeAndRemove', async () => {
     const collection = await Collect([1, 2, 3, 4, 5, 6])
-
     const firstTwo = collection.takeAndRemove(2)
     expect(await collection.all()).to.equal([3, 4, 5, 6])
     expect(await firstTwo.all()).to.equal([1, 2])
 
-    console.log('--------------------------------')
-
     const collection2 = await Collect([1, 2, 3, 4, 5, 6])
     const lastTwo = collection2.takeAndRemove(-2)
-    console.log(JSON.stringify(collection2))
-
     expect(await lastTwo.all()).to.equal([5, 6])
-    expect(await collection.all()).to.equal([1, 2, 3, 4])
-  })
-
-=======
->>>>>>> d6b7e252
+    expect(await collection2.all()).to.equal([1, 2, 3, 4])
+  })
+
   it('unique', async () => {
     const items = [1, 2, 2, 1, 3, 4, 4]
     const collection = await Collect(items)
